import numpy as np
from numpy import typing as npt
from scipy.special import erfcinv
from scipy import stats

from .unit_conversions import lin_to_db
from itertools import combinations
from collections.abc import Iterable
import seaborn as sns
import matplotlib.pyplot as plt
import os
import time


def init_plot_style(dpi=400):
    """
    Initialize plotting styles, including output resolution
    """

    # Specify dpi for figure saving; matplotlib default is 200. It's pretty low-res, so we're using a default of 400
    # unless a different value is specified when calling this function.
    plt.rcParams['figure.dpi'] = dpi

    # Initialize seaborn for pretty plots; use a colorblind palette for accessibility
    sns.set_theme(context='paper', palette='colorblind')


def init_output_dir(subdir=''):
    """
    Create the output directory for figures, if needed, and return address as a prefix string

    :return: path to output directory
    """

    # Set up directory and filename for figures
    dir_nm = 'figures'
    if not os.path.exists(dir_nm):
        os.makedirs(dir_nm)

    # Make the requested subfolder
    dir_nm = os.path.join(dir_nm, subdir)
    if not os.path.exists(dir_nm):
        os.makedirs(dir_nm)

    return dir_nm + os.sep


def sinc_derivative(x):
    """
    Returns the derivative of sinc(x), which is given
          y= (x * cos(x) - sin(x)) / x^2
    for x ~= 0.  When x=0, y=0.  The input is in radians.

    NOTE: The MATLAB sinc function is defined sin(pi*x)/(pi*x).  Its usage
    will be different.  For example, if calling
              y = sinc(x)
    then the corresponding derivative will be
              z = sinc_derivative(pi*x);

    Ported from MATLAB code.

    Nicholas O'Donoughue
    9 January 2021

    :param x: input, radians
    :return x_dot: derivative of sinc(x), in radians
    """

    # Apply the sinc derivative where the mask is valid, and a zero where it is not
    return np.piecewise(x,
                        [x == 0],
                        [0, lambda z: (z * np.cos(z) - np.sin(z)) / (z ** 2)])


def make_taper(taper_len: int, taper_type: str):
    """
    Generate an amplitude taper of length N, according to the desired taperType, and optional set of parameters

    For discussion of these, and many other windows, see the Wikipedia page:
        https://en.wikipedia.org/wiki/Window_function/

    Ported from MATLAB Code.

    Nicholas O'Donoughue
    16 January 2021

    :param taper_len: Length of the taper
    :param taper_type: String describing the type of taper desired.  Supported options are: "uniform", "cosine",
                      "hanning", "hamming", "bartlett", and "blackman-harris"
    :return w: Set of amplitude weights [0-1]
    :return snr_loss: SNR Loss of peak return, w.r.t. uniform taper
    """

    # Some constants/utilities for the window functions
    def idx_centered(x):
        return np.arange(x) - (x - 1) / 2

    switcher = {'uniform': lambda x: np.ones(shape=(x,)),
                'cosine': lambda x: np.sin(np.pi / (2 * x)) * np.cos(np.pi * (np.arange(x) - (x - 1) / 2) / x),
                'hann': lambda x: np.cos(np.pi * idx_centered(x) / x) ** 2,
                'hamming': lambda x: .54 + .46 * np.cos(2 * np.pi * idx_centered(x) / x),
                'blackman-harris': lambda x: .42 + .5 * np.cos(2 * np.pi * idx_centered(x) / x)
                                                 + .08 * np.cos(4 * np.pi * idx_centered(x) / x)
                }

    # Generate the window
    taper_type = taper_type.lower()
    if taper_type in switcher:
        w = switcher[taper_type](taper_len)
    else:
        raise KeyError('Unrecognized taper type ''{}''.'.format(taper_type))

    # Set peak to 1
    w = w / np.max(np.fabs(w))

    # Compute SNR Loss, rounded to the nearest hundredth of a dB
    snr_loss = np.around(lin_to_db(np.sum(np.fabs(w) / taper_len)), decimals=2)

    return w, snr_loss


def parse_reference_sensor(ref_idx, num_sensors=0):
    """
    Accepts a reference index setting (either None, a scalar integer, or a 2 x N array of sensor pairs),
    and returns matching vectors for test and reference indices.

    :param ref_idx: reference index setting, acceptable formats are:
            None        -- use default (last sensor) as a common reference, generates a non-redundant set
            Integer     -- use the specified sensor number as a common reference
            'Full'      -- generate all possible sensor pairs
            2 x N array -- specifies N separate measurement pairs; the first vector is taken as the test indices, and
                           the second as reference.
    :param num_sensors: Number of available sensors
    :return test_idx_vec: Indices of sensors used for each measurement; sensors can be used more than once. Every
        element should be an integer.
    :return ref_idx_vec: Indices of sensors used for each measurement as a reference; sensors can be used more than
        once. Every element should be an integer, although in general nan is used for measurements that don't use a
        reference (e.g., AoA).
    """

    if ref_idx is None:
        # Default behavior is to use the last sensor as a common reference
        test_idx_vec = np.arange(num_sensors-1)
        ref_idx_vec = (num_sensors - 1) * np.ones_like(test_idx_vec)

    elif isinstance(ref_idx, str) and ref_idx.lower() == 'full':
        # Generate all possible sensor pairs
        perm = list(combinations(np.arange(num_sensors), 2))
        test_idx_vec = np.asarray([x[0] for x in perm])
        ref_idx_vec = np.asarray([x[1] for x in perm])

    elif np.isscalar(ref_idx):
        # Check for error condition
        assert ref_idx < num_sensors, 'Bad reference index; unable to parse.'

        # Scalar reference index, use all other sensors as test sensors
        test_idx_vec = np.asarray([i for i in np.arange(num_sensors) if i != ref_idx])
        ref_idx_vec = ref_idx * np.ones_like(test_idx_vec)

    else:
        # Pair of vectors; first row is test sensors, second is reference
        test_idx_vec = ref_idx[0, :]
        ref_idx_vec = ref_idx[1, :]

    return test_idx_vec, ref_idx_vec


def resample_covariance_matrix(cov: npt.ArrayLike, test_idx: npt.ArrayLike, ref_idx: npt.ArrayLike,
                               test_weights=None, ref_weights=None) -> npt.ArrayLike:
    """
    Resample a 2D covariance matrix to generate the covariance matrix that would result from a series of difference
    operations on the underlying random variables. See Section 3.3.1 of the 2022 text for derivation of the covariance
    matrix that results from sensor pair difference operations.

    :param cov: two-dimensional numpy array, representing a covariance matrix, to be resampled
    :param test_idx: numpy 1D array of indices for the test sensor for each measurement
    :param ref_idx: None, or numpy 1D array of indices for the reference sensor for each measurement. Any NaN
            entries are treated as test-only measurements (e.g., angle of arrival) that don't require a reference
            measurement. Those entries in the covariance matrix are not resampled.
    :param test_weights: Optional weights to apply to each measurement when resampling.
    :param ref_weights: Optional weights to apply to each measurement when resampling.
    :return: two-dimensional  numpy array, representing the re-sampled covariance matrix.
    """

    # Parse Inputs
    n_sensor = np.size(cov, axis=0)

    # Determine output size
    n_test = np.size(test_idx)
    n_ref = np.size(ref_idx)
    n_pair_out = np.fmax(n_test, n_ref)

    # Error Checking
    if 1 < n_test != n_ref > 1:
        raise TypeError("Error calling covariance matrix resample.  "
                        "Reference and test vectors must have the same shape.")

    if np.any(test_idx >= n_sensor) or np.any(ref_idx >= n_sensor):
        raise TypeError("Error calling covariance matrix resample.  "
                        "Indices exceed the dimensions of the covariance matrix.")

    # Parse sensor weights
    shp_test_wt = 1
    if test_weights:
        shp_test_wt = np.size(test_weights)

    shp_ref_wt = 1
    if ref_weights:
        shp_ref_wt = np.size(ref_weights)

    def _populate_2d_entries(arr_in, idx_i, idx_j):
        """
        Use the indices idx_i and idx_j to reference the two dimensions of the input
        arr_in.

        Any nans in idx_i and idx_j should be ignored
        """
        arr_out = np.zeros_like(idx_i)

        mask_i = np.isnan(idx_i)
        mask_j = np.isnan(idx_j)
        mask = ~np.logical_or(mask_i, mask_j)

        if not np.all(mask):
            arr_out[mask] = arr_in[idx_i[mask].astype(int), idx_j[mask].astype(int)]
        else:
            arr_out = arr_in[idx_i.astype(int), idx_j.astype(int)]
        return arr_out

    # Function to execute at each entry of output covariance matrix
    def element_func(idx_row, idx_col):
        idx_row = idx_row.astype(int)
        idx_col = idx_col.astype(int)
        a_i = test_idx[idx_row % n_test]
        b_i = ref_idx[idx_row % n_ref]
        a_j = test_idx[idx_col % n_test]
        b_j = ref_idx[idx_col % n_ref]
        if test_weights:
            a_i_wt = test_weights[idx_row % shp_test_wt]
            a_j_wt = test_weights[idx_col % shp_test_wt]
        else:
            a_i_wt = a_j_wt = 1.
        if ref_weights:
            b_i_wt = ref_weights[idx_row % shp_ref_wt]
            b_j_wt = ref_weights[idx_col % shp_ref_wt]
        else:
            b_i_wt = b_j_wt = 1.

        cov_ai_aj = _populate_2d_entries(cov, a_i, a_j)
        cov_bi_bj = _populate_2d_entries(cov, b_i, b_j)
        cov_ai_bj = _populate_2d_entries(cov, a_i, b_j)
        cov_bi_aj = _populate_2d_entries(cov, b_i, a_j)

        res = b_i_wt * b_j_wt * cov_bi_bj + \
            a_i_wt * a_j_wt * cov_ai_aj - \
            a_i_wt * b_j_wt * cov_ai_bj - \
            b_i_wt * a_j_wt * cov_bi_aj

        return res
    cov_out = np.fromfunction(element_func, (n_pair_out, n_pair_out), dtype=float)
    return cov_out


def resample_noise(noise: npt.ArrayLike, test_idx: npt.ArrayLike = None, ref_idx=None, test_weights=None, ref_weights=None):
    """
    Generate resampled noise according to the set of test and reference sensors provided. See Section 3.3.1 of the 2022
    text for a discussion of sensor pairs and noise statistics. If the input noise is distributed according to a
    covariance matrix cov_in, then the result will be distributed according to
    resample_covariance_matrix(cov_in, test_idx, ref_idx).

    :param noise: numpy ndarray of noise samples; the first dimension represents individual sensor measurements
    :param test_idx: numpy 1D array of indices for the test sensor for each measurement, or None
    :param ref_idx: numpy 1D array of indices for the reference sensor for each measurement. Any NaN
            entries are treated as test-only measurements (e.g., angle of arrival) that don't require a reference
            measurement. Those entries in the covariance matrix are not resampled.
            If test_idx is None, then ref_idx is passed to parse_reference_sensor, and may be any valid input
            to that function.
    :param test_weights: Optional weights to apply to each measurement when resampling.
    :param ref_weights: Optional weights to apply to each measurement when resampling.
    :return: numpy ndarray of resampled noise; the first dimension has the same length as test_idx and ref_idx.
    """
    # Parse Inputs
    n_sensor, n_sample = safe_2d_shape(noise)

    if test_idx is None:
        # We need to use the ref_idx
        test_idx_vec, ref_idx_vec = parse_reference_sensor(ref_idx, n_sensor)
    else:
        test_idx_vec = test_idx
        ref_idx_vec = ref_idx

    # Determine output size
    n_test = np.size(test_idx_vec)
    n_ref = np.size(ref_idx_vec)
    n_pair_out = np.fmax(n_test, n_ref)

    # Error Checking
    if 1 < n_test != n_ref > 1:
        raise TypeError("Error calling covariance matrix resample.  "
                        "Reference and test vectors must have the same shape.")

    if np.any(test_idx_vec >= n_sensor) or np.any(ref_idx_vec >= n_sensor):
        raise TypeError("Error calling covariance matrix resample.  "
                        "Indices exceed the dimensions of the covariance matrix.")

    # Parse sensor weights
    shp_test_wt = 1
    if test_weights:
        shp_test_wt = np.size(test_weights)

    shp_ref_wt = 1
    if ref_weights:
        shp_ref_wt = np.size(ref_weights)

    # Function to execute at each entry of output covariance matrix
    def element_func(idx_row):
        idx_row = idx_row.astype(int)
        a_i = test_idx_vec[idx_row % n_test]
        b_i = ref_idx_vec[idx_row % n_ref]

        if test_weights:
            a_i_wt = test_weights[idx_row % shp_test_wt]
        else:
            a_i_wt = 1.
        if ref_weights:
            b_i_wt = ref_weights[idx_row % shp_ref_wt]
        else:
            b_i_wt = 1.

        noise_ai = np.zeros((len(a_i), safe_2d_shape(noise)[1]))
        noise_bi = np.zeros_like(noise_ai)

        mask_ai = ~np.isnan(a_i)
        mask_bi = ~np.isnan(b_i)

        if not np.all(mask_ai):
            noise_ai[mask_ai] = noise[a_i[mask_ai].astype(int)]
        else:
            noise_ai = noise[a_i.astype(int)]

        if not np.all(mask_bi):
            noise_bi[mask_bi] = noise[b_i[mask_bi].astype(int)]
        else:
            noise_bi = noise[b_i.astype(int)]

        res = b_i_wt * noise_bi - a_i_wt * noise_ai
        # raise ValueError('mo')
        return res

    noise_out = np.fromfunction(element_func, (n_pair_out, ), dtype=float)
    return noise_out


def ensure_invertible(covariance, epsilon=1e-20):
    """
    Check the input matrix by finding the eigenvalues and checking that they are all >= a small value
    (epsilon), to ensure that it can be inverted.

    If any of the eigenvalues are too small, then a diagonal loading term is applied to ensure that the matrix is
    positive definite (all eigenvalues are >= epsilon).

    Ported from MATLAB code.

    Nicholas O'Donoughue
    5 Sept 2021

    :param covariance: 2D (nDim x nDim) covariance matrix.  If >2 dimensions, the process is repeated for each.
    :param epsilon: numerical precision term (the smallest eigenvalue must be >= epsilon) [Default = 1e-10]
    :return covariance_out: Modified covariance matrix that is guaranteed invertible
    """

    # Check input dimensions
    if np.isscalar(covariance):
        return covariance  # Input is a scalar; it is invertible by definition

    sz = np.shape(covariance)
    assert len(sz) > 1, 'Input must have at least two dimensions.'
    assert sz[0] == sz[1], 'First two dimensions of input matrix must be equal.'
    dim = sz[0]
    if len(sz) > 2:
        n_matrices = np.prod(sz[2:])
    else:
        n_matrices = 1

    # Iterate across matrices (dimensions >2)
    cov_out = np.zeros(shape=sz)

    for idx_matrix in np.arange(n_matrices):
        # Isolate the current covariance matrix
        if len(sz) > 2:
            this_cov = np.squeeze(covariance[:, :, idx_matrix])
        else:
            this_cov = covariance

        # Eigen-decomposition
        lam, v = np.linalg.eigh(this_cov)

        # Initialize the diagonal loading term
        d = epsilon * np.eye(N=dim)

        # Repeat until the smallest eigenvalue is larger than epsilon
        while np.amin(lam) < epsilon:
            # Add the diagonal loading term
            this_cov += d

            # Re-examine the eigenvalue
            lam, v = np.linalg.eigh(this_cov)

            # Increase the magnitude of diagonal loading (for the next iteration)
            d *= 10.0

        # Store the modified covariance matrix in the output
        if len(sz) > 2:
            cov_out[:, :, idx_matrix] = this_cov
        else:
            cov_out = this_cov

    return cov_out


def make_pdfs(measurement_function, measurements, pdf_type='MVN', covariance: npt.ArrayLike = 1):
    """
    Generate a joint PDF or set of unitary PDFs representing the measurements, given the measurement_function,
    covariance matrix and pdf_type

    The only currently supported pdf types are:
        'mvn'       multivariate normal
        'normal'    normal (each measurement is independent)

    Ported from MATLAB Code

    Nicholas O'Donoughue
    16 January 2021

    :param measurement_function: A single function handle that will accept an nDim x nSource array of candidate emitter
                                 positions and return a num_measurement x num_source array of measurements that those
                                 emitters are expected to have generated.
    :param measurements: The received measurements
    :param pdf_type: The type of distribution to assume.
    :param covariance: Array of covariances (num_measurement x 1 for normal, num_measurement x num_measurement for
                       multivariate normal)
    :return pdfs: List of function handles, each of which accepts an nDim x nSource array of candidate source
                  positions, and returns a 1 x nSource array of probabilities.
    """

    if pdf_type is None:
        pdf_type = 'mvn'

    if pdf_type.lower() == 'mvn' or pdf_type.lower() == 'normal':
        rv = stats.multivariate_normal(mean=measurements, cov=covariance)  # frozen MVN representation
        pdfs = [lambda x: rv.pdf(measurement_function(x))]
    else:
        raise KeyError('Unrecognized PDF type setting: ''{}'''.format(pdf_type))

    return pdfs


def print_elapsed(t_elapsed):
    """
    Print the elapsed time, provided in seconds.

    Nicholas O'Donoughue
    6 May 2021

    :param t_elapsed: elapsed time, in seconds
    """

    hrs_elapsed = np.floor(t_elapsed / 3600)
    minutes_elapsed = np.floor((t_elapsed - 3600 * hrs_elapsed) / 60)
    secs_elapsed = t_elapsed - hrs_elapsed * 3600 - minutes_elapsed * 60

    print('Elapsed Time: {} hrs, {} min, {:.2f} sec'.format(hrs_elapsed, minutes_elapsed, secs_elapsed))


def print_predicted(t_elapsed, pct_elapsed, do_elapsed=False):
    """
    Print the elapsed and predicted time, provided in seconds.

    Nicholas O'Donoughue
    6 May 2021

    :param t_elapsed: elapsed time, in seconds
    :param pct_elapsed:
    :param do_elapsed:
    """

    if do_elapsed:
        hrs_elapsed = np.floor(t_elapsed / 3600)
        minutes_elapsed = (t_elapsed - 3600 * hrs_elapsed) / 60

        print('Elapsed Time: {:.0f} hrs, {:.2f} min. '.format(hrs_elapsed, minutes_elapsed), end='')

    t_remaining = t_elapsed * (1 - pct_elapsed) / pct_elapsed

    hrs_remaining = np.floor(t_remaining / 3600)
    minutes_remaining = (t_remaining - 3600 * hrs_remaining) / 60

    print('Estimated Time Remaining: {} hrs, {:.2f} min'.format(hrs_remaining, minutes_remaining))


def print_progress(num_total, curr_idx, iterations_per_marker, iterations_per_row, t_start):
    """
    Print progress for a long-duration simulation, including progress markers (dots),
    and predicted time remaining.

    Nicholas O'Donoughue
    28 July 2024

    :param num_total: Total number of iterations in for loop
    :param curr_idx: Current iteration
    :param iterations_per_marker: Number of iterations per marker
    :param iterations_per_row: Number of iterations per row
    :param t_start: Time at which the for loop began
    """
    if np.mod(curr_idx + 1, iterations_per_marker) == 0:
        print('.', end='')  # Use end='' to prevent the newline

    if np.mod(curr_idx + 1, iterations_per_row) == 0:
        print(' ({}/{}) '.format(curr_idx + 1, num_total), end='')
        pct_elapsed = curr_idx / num_total
        t_elapsed = time.perf_counter() - t_start
        print_predicted(t_elapsed, pct_elapsed, do_elapsed=True)


def safe_2d_shape(x: np.array) -> np.array:
    """
    Compute the 2D shape of the input, x, safely. Avoids errors when the input is a 1D array (in which case, the
    second output is 1).  Any dimensions higher than the second are ignored.

    Nicholas O'Donoughue
    19 May 2021

    :param x: ND array to determine the size of.
    :return dim1: length of first dimension
    :return dim2: length of second dimension
    """

    if x is None:
        return 0, 0
        
    # Wrap x in an array, in case it's a scalar or list
    x = np.asarray(x)

    # Initialize output dimensions
    dims_out = [1, 1]  # The default, for empty dimensions, is 1

    # Attempt to overwrite default with the actual size, for defined dimensions
    dims = np.shape(x)
    for idx_dim in np.arange(np.amin([2, len(dims)])):
        dims_out[idx_dim] = dims[idx_dim]

    return dims_out


<<<<<<< HEAD
def make_nd_grid(x_ctr, max_offset, grid_spacing, max_elements=1e8):
=======
class SearchSpace:
    num_parameters: int
    x_ctr: np.ndarray
    epsilon: np.ndarray
    points_per_dim: np.ndarray[np.int_]
    max_offset: np.ndarray

    def __init__(self, x_ctr, epsilon, points_per_dim=None, max_offset=None):
        self.x_ctr = x_ctr
        self.epsilon = epsilon

        if points_per_dim is None:
            # infer from max_offset
            self.max_offset = max_offset
            self.points_per_dim = np.floor(1 + 2 * self.max_offset / self.epsilon).astype(int)
        elif max_offset is None:
            # infer from search_size
            self.points_per_dim = np.array(points_per_dim, dtype=int)
            self.max_offset = self.epsilon * (self.points_per_dim - 1) / 2
        else:
            # make sure they align
            assert np.all(np.equal(max_offset, (points_per_dim - 1)/2 * epsilon)), 'Bad inputs to search space.'
            self.points_per_dim = np.array(points_per_dim, dtype=int)
            self.max_offset = max_offset

        # Verify sizes and broadcast
        attrs = ['x_ctr', 'epsilon', 'points_per_dim', 'max_offset']
        b = np.broadcast(*[getattr(self, attr) for attr in attrs])
        self.num_parameters = np.prod(b.shape)
        for attr in attrs:
            setattr(self, attr, np.broadcast_to(getattr(self, attr), shape=b.shape))

def make_nd_grid(search_space: SearchSpace):
>>>>>>> 7a2a1ec4
    """
    Create and return an ND search grid, based on the specified center of the search space, extent, and grid spacing.

    28 December 2021
    Nicholas O'Donoughue

<<<<<<< HEAD
    :param x_ctr: ND array of search grid center, for each dimension.  The size of x_ctr dictates how many dimensions
                  there are
    :param max_offset: scalar or ND array of the extent of the search grid in each dimension, taken as the one-sided
                        maximum offset from x_ctr
    :param grid_spacing: scalar or ND array of grid spacing in each dimension
    :param max_elements: maximum number of elements in search grid; will return an error if the desired grid will be
    too large (default=1e8)
=======
>>>>>>> 7a2a1ec4
    :return x_set: n_dim x N numpy array of positions
    :return x_grid: n_dim-tuple of n_dim-dimensional numpy arrays containing the coordinates for each dimension.
    :return out_shape:  tuple with the size of the generated grid
    """

    n_dim = search_space.num_parameters

    if np.size(search_space.x_ctr) == 1:
        x_ctr = search_space.x_ctr * np.ones((n_dim, ))
    else:
        x_ctr = search_space.x_ctr.ravel()

    if np.size(search_space.max_offset) == 1:
        max_offset = search_space.max_offset * np.ones((n_dim, ))
    else:
        max_offset = search_space.max_offset.ravel()

    if np.size(search_space.epsilon) == 1:
        grid_spacing = search_space.epsilon * np.ones((n_dim, ))
    else:
        grid_spacing = search_space.epsilon.ravel()

    if np.size(search_space.points_per_dim) == 1:
        points_per_dim = search_space.points_per_dim * np.ones((n_dim, ))
    else:
        points_per_dim = search_space.points_per_dim.ravel()

    assert n_dim == np.size(max_offset) and n_dim == np.size(grid_spacing), \
           'Search space dimensions do not match across specification of the center, search_size, and epsilon.'

<<<<<<< HEAD
    n_elements = np.fix(2 * max_offset / grid_spacing).astype(int)  # don't add +1 here; linspace takes care of that

    # Check Search Size
    assert np.prod(n_elements) < max_elements, \
=======

    # Check Search Size
    max_elements = 1e8  # Set a conservative limit
    assert np.prod(points_per_dim) < max_elements, \
>>>>>>> 7a2a1ec4
           'Search size is too large; python is likely to crash or become unresponsive. Reduce your search size, or' \
           + ' increase the max allowed.'

    # Make a set of axes, one for each dimension, that are centered on x_ctr
<<<<<<< HEAD
    dims = [x + np.linspace(start=-x_max, stop=x_max, num=n, endpoint=True) for (x, x_max, n)
            in zip(x_ctr, max_offset, n_elements)]
=======
    dims = [x + np.linspace(start=-x_max, stop=x_max, num=n) if n > 1 else x for (x, x_max, n)
            in zip(x_ctr, max_offset, points_per_dim)]
>>>>>>> 7a2a1ec4

    # Use meshgrid expansion; each element of x_grid is now a full n_dim dimensioned grid
    x_grid = np.meshgrid(*dims)

    # Rearrange to a single 2D array of grid locations (n_dim x N)
    x_set = np.asarray([x.flatten() for x in x_grid])

    return x_set, x_grid, points_per_dim


def is_broadcastable(a, b):
    """
    Determine if two inputs are broadcastable. In other words, check all common dimensions, and
    ensure that they are either equal or of length 1.

    14 November 2022
    Nicholas O'Donoughue

    :param a: first input array
    :param b: second input array
    :return result:  Boolean (true is a and b are broadcastable)
    """

    while len(np.shape(a)) > len(np.shape(b)):
        b = b[:, np.newaxis]

    while len(np.shape(b)) > len(np.shape(a)):
        a = a[:, np.newaxis]

    try:
        np.broadcast_arrays(a, b)
        return True
    except ValueError:
        return False


def modulo2pi(x):
    """
    Perform a 2*pi modulo operation, but with the result centered on zero, spanning
    from -pi to pi, rather than on the interval 0 to 2*pi.

    8 December 2022
    Nicholas O'Donoughue

    :param x: Numpy array-like or scalar
    :return: Modulo, centered on 0 (on the interval -pi to pi)
    """

    # Shift the input so that zero is now pi
    x_shift = x + np.pi

    # Perform a modulo operation; result is on the interval [0, 2*pi)
    x_modulo = x_shift % (2*np.pi)

    # Undo the shift, so that a zero input is now a zero output.
    # Result is on the interval [-pi, pi]
    result = x_modulo - np.pi

    return result


def remove_outliers(data, axis=0, remove_nan=False):
    """
    Remove outliers from a dataset.  If it is a vector, the outliers are individual datapoints. If it is an array,
    then outlier detection is run across the specified dimension (default=0), and any sub-arrays containing an outlier
    are excised.
    
    Behavior is built to reflect MATLAB's rmoutliers, with the default (median) processing type.
    
    Outliers are defined as those that are more than three scaled MAD from the median. MAD is defined:
    
    c * median(abs(data - median(data))), where c = -1/(sqrt(2)*erfcinv(1.5))
    
    Nicholas O'Donoughue
    19 February 2025
    """

    # Compute the median
    median = np.nanmedian(data, axis=axis, keepdims=True)  # ignore nans
    median_distance = np.abs(data - median)

    # Compute the scale factor
    c = -1 / (np.sqrt(2) * erfcinv(1.5))

    # Compute the MAD
    mad = c * np.nanmedian(median_distance, axis=axis, keepdims=True)
    mad[mad == 0] = 1.  # if there's no variation along the text axis, scaled_distance will all equal zero; avoid that
    scaled_distance = median_distance / mad

    # Threshold
    outlier_mask = np.abs(scaled_distance) >= 3
    if remove_nan:
        outlier_mask = outlier_mask or np.isnan(data)

    # Flag any subarrays with at least one outlier for deletion
    deletion_mask = np.any(outlier_mask, axis=tuple(x for x in range(data.ndim) if x != axis))  # should be 1D

    # Remove outlier subarrays
    data_out = np.delete(data, deletion_mask, axis=axis)

    return data_out

def ensure_iterable(var, flatten=False)->Iterable:
    """
    Ensure that the input is an iterable. If it is not, wrap it in a list.

    Optionally searched for nested iterables and flatten them, so that all entries
    can be iterated over in a single for loop.

    Nicholas O'Donoughue
    3 April 2025

    :param var: variable to be tested
    :param flatten: whether to flatten the variable (default=False)
    :return var_out: Iterable containing the elements of var
    """
    # Make sure it's iterable
    if not isinstance(var, Iterable):  # accepts list, tuple, array, ...
        var = [var]  # wrap it in a list

    # Check for nested iterables
    if flatten:
        # Repeat until none of the elements are iterable
        while any(isinstance(element, Iterable) for element in var):
            var_out = []
            for element in var:
                if isinstance(element, Iterable):
                    # Use list comprehension
                    var_out.append(*element)
                else:
                    var_out.append(element)
            var = var_out  # overwrite the variable

    return var


def parse_sensor_coords(x_aoa=None, x_tdoa=None, x_fdoa=None, v_fdoa=None, do_2d_aoa=False,
                        tdoa_ref_idx=None, fdoa_ref_idx=None):
    n_dim1, n_aoa = safe_2d_shape(x_aoa)  # returns 0, 0 if x_aoa is None
    n_dim2, n_tdoa = safe_2d_shape(x_tdoa)
    n_dim3, n_fdoa = safe_2d_shape(x_fdoa)
    n_dim4, _ = safe_2d_shape(v_fdoa)

    # Check number of dimensions
    n_dim_set = np.array([n_dim1, n_dim2, n_dim3, n_dim4])
    n_dim_nonzero = n_dim_set[n_dim_set != 0]
    if len(n_dim_nonzero) <= 0:
        raise TypeError('At least one sensor position must be specified (they can\'t all be none).')

    if len(set(n_dim_nonzero)) > 1:
        raise TypeError('Not all defined sensor positions have the same number of dimensions.')

    if x_fdoa is not None and v_fdoa is not None and not is_broadcastable(x_fdoa, v_fdoa):
        raise TypeError('FDOA sensor position and velocity inputs must have matching shapes.')

    # Determine the Number of Sensor Measurements
    n_aoa_msmt = n_aoa * (2 if do_2d_aoa else 1)

    if n_tdoa > 0:
        tdoa_ref_vec, _ = parse_reference_sensor(ref_idx=tdoa_ref_idx, num_sensors=n_tdoa)
        n_tdoa_msmt = len(tdoa_ref_vec)
    else:
        n_tdoa_msmt = 0

    if n_fdoa > 0:
        fdoa_ref_vec, _ = parse_reference_sensor(ref_idx=fdoa_ref_idx, num_sensors=n_fdoa)
        n_fdoa_msmt = len(fdoa_ref_vec)
    else:
        n_fdoa_msmt = 0

    # Package Response
    sensor_coords = {'num_dim': n_dim_nonzero[0],
                     'num_aoa': n_aoa,
                     'num_tdoa': n_tdoa,
                     'num_fdoa': n_fdoa,
                     'num_aoa_msmt': n_aoa_msmt,
                     'num_tdoa_msmt': n_tdoa_msmt,
                     'num_fdoa_msmt': n_fdoa_msmt}

    return sensor_coords
<|MERGE_RESOLUTION|>--- conflicted
+++ resolved
@@ -327,7 +327,7 @@
         else:
             b_i_wt = 1.
 
-        noise_ai = np.zeros((len(a_i), safe_2d_shape(noise)[1]))
+        noise_ai = np.zeros((len(a_i), utils.safe_2d_shape(noise)[1]))
         noise_bi = np.zeros_like(noise_ai)
 
         mask_ai = ~np.isnan(a_i)
@@ -351,7 +351,7 @@
     return noise_out
 
 
-def ensure_invertible(covariance, epsilon=1e-20):
+def ensure_invertible(covariance, epsilon=1e-10):
     """
     Check the input matrix by finding the eigenvalues and checking that they are all >= a small value
     (epsilon), to ensure that it can be inverted.
@@ -552,9 +552,6 @@
     return dims_out
 
 
-<<<<<<< HEAD
-def make_nd_grid(x_ctr, max_offset, grid_spacing, max_elements=1e8):
-=======
 class SearchSpace:
     num_parameters: int
     x_ctr: np.ndarray
@@ -588,23 +585,12 @@
             setattr(self, attr, np.broadcast_to(getattr(self, attr), shape=b.shape))
 
 def make_nd_grid(search_space: SearchSpace):
->>>>>>> 7a2a1ec4
     """
     Create and return an ND search grid, based on the specified center of the search space, extent, and grid spacing.
 
     28 December 2021
     Nicholas O'Donoughue
 
-<<<<<<< HEAD
-    :param x_ctr: ND array of search grid center, for each dimension.  The size of x_ctr dictates how many dimensions
-                  there are
-    :param max_offset: scalar or ND array of the extent of the search grid in each dimension, taken as the one-sided
-                        maximum offset from x_ctr
-    :param grid_spacing: scalar or ND array of grid spacing in each dimension
-    :param max_elements: maximum number of elements in search grid; will return an error if the desired grid will be
-    too large (default=1e8)
-=======
->>>>>>> 7a2a1ec4
     :return x_set: n_dim x N numpy array of positions
     :return x_grid: n_dim-tuple of n_dim-dimensional numpy arrays containing the coordinates for each dimension.
     :return out_shape:  tuple with the size of the generated grid
@@ -635,28 +621,16 @@
     assert n_dim == np.size(max_offset) and n_dim == np.size(grid_spacing), \
            'Search space dimensions do not match across specification of the center, search_size, and epsilon.'
 
-<<<<<<< HEAD
-    n_elements = np.fix(2 * max_offset / grid_spacing).astype(int)  # don't add +1 here; linspace takes care of that
-
-    # Check Search Size
-    assert np.prod(n_elements) < max_elements, \
-=======
 
     # Check Search Size
     max_elements = 1e8  # Set a conservative limit
     assert np.prod(points_per_dim) < max_elements, \
->>>>>>> 7a2a1ec4
            'Search size is too large; python is likely to crash or become unresponsive. Reduce your search size, or' \
            + ' increase the max allowed.'
 
     # Make a set of axes, one for each dimension, that are centered on x_ctr
-<<<<<<< HEAD
-    dims = [x + np.linspace(start=-x_max, stop=x_max, num=n, endpoint=True) for (x, x_max, n)
-            in zip(x_ctr, max_offset, n_elements)]
-=======
     dims = [x + np.linspace(start=-x_max, stop=x_max, num=n) if n > 1 else x for (x, x_max, n)
             in zip(x_ctr, max_offset, points_per_dim)]
->>>>>>> 7a2a1ec4
 
     # Use meshgrid expansion; each element of x_grid is now a full n_dim dimensioned grid
     x_grid = np.meshgrid(*dims)
